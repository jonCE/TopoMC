--- conflicted
+++ resolved
@@ -379,11 +379,7 @@
             os.system('%s' % buildvrtcmd)
             # Generate warped GeoTIFFs
             tiffile = os.path.join(self.mapsdir, '%s.tif' % layerID)
-<<<<<<< HEAD
-            warpcmd = 'gdalwarp -q -multi -t_srs "%s" "%s" "%s"' % (Region.albers, vrtfile, tiffile)
-=======
             warpcmd = 'gdalwarp -q -multi -t_srs "%s" "%s" "%s"' % (Region.t_srs, vrtfile, tiffile)
->>>>>>> 68564a8b
             os.system('%s' % warpcmd)
 
     def buildmap(self, wantCL=True):
@@ -394,11 +390,7 @@
         eltif = os.path.join(self.mapsdir, '%s.tif' % (self.ellayer)) 
         elfile = os.path.join(self.mapsdir, '%s-new.tif' % (self.ellayer))
         elextents = self.albersextents['elevation']
-<<<<<<< HEAD
-        warpcmd = 'gdalwarp -q -multi -tr %d %d -te %d %d %d %d -r cubic "%s" "%s" -srcnodata "-340282346638529993179660072199368212480.000" -dstnodata 0' % (self.scale, self.scale, elextents['xmin'], elextents['ymin'], elextents['xmax'], elextents['ymax'], eltif, elfile)
-=======
         warpcmd = 'gdalwarp -q -multi -t_srs "%s" -tr %d %d -te %d %d %d %d -r cubic "%s" "%s" -srcnodata "-340282346638529993179660072199368212480.000" -dstnodata 0' % (Region.t_srs, self.scale, self.scale, elextents['xmin'], elextents['ymin'], elextents['xmax'], elextents['ymax'], eltif, elfile)
->>>>>>> 68564a8b
 
         try:
             os.remove(elfile)
@@ -528,11 +520,7 @@
             deptharray.resize((depthylen, depthxlen))
             lcCLIDT = None
         else:
-<<<<<<< HEAD
-            warpcmd = 'gdalwarp -q -multi -tr %d %d -te %d %d %d %d -r near "%s" "%s"' % (self.scale, self.scale, lcextents['xmin'], lcextents['ymin'], lcextents['xmax'], lcextents['ymax'], lctif, lcfile)
-=======
             warpcmd = 'gdalwarp -q -multi -t_srs "%s" -tr %d %d -te %d %d %d %d -r near "%s" "%s"' % (Region.t_srs, self.scale, self.scale, lcextents['xmin'], lcextents['ymin'], lcextents['xmax'], lcextents['ymax'], lctif, lcfile)
->>>>>>> 68564a8b
 
             try:
                 os.remove(lcfile)
