--- conflicted
+++ resolved
@@ -1,12 +1,7 @@
 # tree module
 from __future__ import division
 from random import random, randint
-<<<<<<< HEAD
-from mcmap import sealevel, setBlockAt, setBlockDataAt
-import mcmap # for minX, minZ, maxX, maxZ
-=======
 from mcarray import sealevel, setBlockAt, setBlockDataAt
->>>>>>> 13f50d27
 from itertools import product
 from multinumpy import SharedMemArray
 from multiprocessing import Value
@@ -88,23 +83,13 @@
         lxzrange = xrange(leafDistance.shape[0])
         lyrange = xrange(leafheight)
         for leafx, leafz, leafy in product(lxzrange, lxzrange, lyrange):
-<<<<<<< HEAD
-            myleafx = max(min(x+leafx-treeWidth, mcmap.maxX), mcmap.minX)
-            myleafy = leafbottom+leafy
-            myleafz = max(min(z+leafz-treeWidth, mcmap.maxZ), mcmap.minZ)
-=======
             myleafx = x+leafx-treeWidth
             myleafy = leafbottom+leafy
             myleafz = z+leafz-treeWidth
->>>>>>> 13f50d27
             if leafPattern[treeNum](leafx, leafz, leafy, leafheight-1):
                 setBlockAt(myleafx, myleafy, myleafz, 'Leaves')
                 setBlockDataAt(myleafx, myleafy, myleafz, treeNum-1)
         for y in xrange(base,base+height):
-<<<<<<< HEAD
-            # FIXME: sigh, 'Tree trunk' doesn't work
-=======
->>>>>>> 13f50d27
             setBlockAt(x, y, z, 'Wood')
             setBlockDataAt(x, y, z, treeNum-1)
     # increment tree count
