# dataset module

import os
import re
from osgeo import gdal, osr
from osgeo.gdalconst import *
from coords import getTransforms

# paths for datasets
dsPaths = ['Datasets', '../TopoMC-Datasets']

# product types in order of preference
landcoverIDs = ['L01']
elevationIDs = ['ND3', 'NED']

# functions
def decodeLayerID(layerID):
    "Given a layer ID, return the product type, image type, metadata type, and compression type."
    productID = layerID[0]+layerID[1]+layerID[2]
    if (productID in landcoverIDs):
        pType = "landcover"
    elif (productID in elevationIDs):
        pType = "elevation"
    else:
        print "Invalid product ID %s" % productID
        return -1

    # FIXME: handle more image types
    imagetype = layerID[3]+layerID[4]
    if (imagetype == "02"):
        iType = "tif"
    else:
        print "Invalid image type %s" % imagetype
        return -1
        
    metatype = layerID[5]
    if (metatype == "H"):
        mType = "HTML"
    elif (metatype == "T"):
        mType = "TXT"
    elif (metatype == "X"):
        mType = "XML"
    else:
        print "Invalid metadata type %s" % metatype
        return -1

    compressiontype = layerID[6]
    if (compressiontype == "Z"):
        cType = "ZIP"
    elif (compressiontype == "T"):
        cType = "TGZ"
    else:
        print "Invalid compression type %s" % compressiontype
        return -1

    return (pType, iType, mType, cType)

def getDatasetDict(dspaths):
    "Given a list of paths, generate a dict of datasets."

    retval = {}
    for dspath in dspaths:
        if not os.path.exists(dspath):
            continue
        regions = [ name for name in os.listdir(dspath) if os.path.isdir(os.path.join(dspath, name)) ]
        for region in regions:
            dsregion = os.path.join(dspath, region)
            lcfile = ''
            elevfile = ''
            elevorigfile = ''
            layerids = [ name for name in os.listdir(dsregion) if os.path.isdir(os.path.join(dsregion, name)) ]
            for layerid in layerids:
                dsregionlayerid = os.path.join(dsregion, layerid)
                (pType, iType, mType, cType) = decodeLayerID(layerid)
                subdirs = [ name for name in os.listdir(dsregionlayerid) if os.path.isdir(os.path.join(dsregionlayerid, name)) ]
                for subdir in subdirs:
                    dsregionsub = os.path.join(dsregionlayerid, subdir)
                    if (pType == "landcover"):
                        maybelcfile = os.path.join(dsregionsub, "%s.%s" % (subdir, iType))
                        if (os.path.isfile(maybelcfile)):
                            lcfile = maybelcfile
                    if (pType == "elevation"):
                        maybeelevfile = os.path.join(dsregionsub, "%s.%s" % (subdir, iType))
                        if (os.path.isfile(maybeelevfile)):
                            elevfile = maybeelevfile
                        maybeelevorigfile = os.path.join(dsregionsub, "%s.%s-orig" % (subdir, iType))

                        if (os.path.isfile(maybeelevorigfile)):
                            elevorigfile = maybeelevorigfile
            if (lcfile != '' and elevfile != '' and elevorigfile != ''):
                # check that both datasets open read-only without errors
                lcds = gdal.Open(lcfile)
                if (lcds == None):
                    print "%s: lc dataset didn't open" % region
                    break
                elevds = gdal.Open(elevfile)
                if (elevds == None):
                    print "%s: elev dataset didn't open" % region
                    break
                # check that both datasets have the same projection
                lcGeogCS = osr.SpatialReference(lcds.GetProjectionRef()).CloneGeogCS()
                elevGeogCS = osr.SpatialReference(elevds.GetProjectionRef()).CloneGeogCS()
                if (not lcGeogCS.IsSameGeogCS(elevGeogCS)):
                    print "%s: lc and elevation maps do not have the same projection" % region
                    break
                # calculate rows and columns
                rows = lcds.RasterXSize
                cols = lcds.RasterYSize
<<<<<<< HEAD
                # now get nodata value
=======
                # nodata - just lc here
>>>>>>> e44eb69b
                nodata = int(lcds.GetRasterBand(lcds.RasterCount).GetNoDataValue())
                # clean up
                lcds = None
                elevds = None
                retval[region] = [lcfile, elevfile, rows, cols, nodata]
    return retval

def getDataset(region):
    "Given a region name, return a tuple of datasets: (lc, elev)"
    if (region in dsDict):
        dsList = dsDict[region]
        dsOne = gdal.Open(dsList[0], GA_ReadOnly)
        dsOne.transforms = getTransforms(dsOne)
        dsTwo = gdal.Open(dsList[1], GA_ReadOnly)
        dsTwo.transforms = getTransforms(dsTwo)
        return (dsOne, dsTwo)
    else:
        return None

def getDatasetDims(region):
    "Given a region name, return dataset dimensions."
    if (region in dsDict):
        dsList = dsDict[region]
        return (dsList[2], dsList[3])
    else:
        return None

def getDatasetNodata(region):
<<<<<<< HEAD
    "Given a region name, return dataset nodata value."
=======
    "Given a region name, return the nodata value."
>>>>>>> e44eb69b
    if (region in dsDict):
        dsList = dsDict[region]
        return dsList[4]
    else:
        return None

def listDatasets(dsdict):
    "Given a dataset dict, list the datasets and their dimensions."
    print 'Valid datasets detected:'
    dsDimsDict = dict((region, getDatasetDims(region)) for region in dsDict.keys())
    print "\n".join(["\t%s (%d, %d)" % (region, dsDimsDict[region][0], dsDimsDict[region][1]) for region in sorted(dsDict.keys())])

def checkDataset(string):
    "Checks to see if the supplied string is a dataset."
    if (string != None and not string in dsDict):
        listDatasets(dsDict)
        argparse.error("%s is not a valid dataset" % string)
    return string

# initialize
dsDict = getDatasetDict(dsPaths)<|MERGE_RESOLUTION|>--- conflicted
+++ resolved
@@ -106,11 +106,7 @@
                 # calculate rows and columns
                 rows = lcds.RasterXSize
                 cols = lcds.RasterYSize
-<<<<<<< HEAD
-                # now get nodata value
-=======
                 # nodata - just lc here
->>>>>>> e44eb69b
                 nodata = int(lcds.GetRasterBand(lcds.RasterCount).GetNoDataValue())
                 # clean up
                 lcds = None
@@ -139,11 +135,7 @@
         return None
 
 def getDatasetNodata(region):
-<<<<<<< HEAD
-    "Given a region name, return dataset nodata value."
-=======
     "Given a region name, return the nodata value."
->>>>>>> e44eb69b
     if (region in dsDict):
         dsList = dsDict[region]
         return dsList[4]
