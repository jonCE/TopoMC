# bathy module

from numpy import zeros, uint8
from itertools import product
from random import random
from dataset import getDatasetDims
from math import hypot
import invdisttree
<<<<<<< HEAD
from mcmap import sealevel
=======
from mcarray import sealevel
>>>>>>> 13f50d27
import logging
logging.basicConfig(level=logging.WARNING)
bathylogger = logging.getLogger('bathy')

def getBathymetry(args, lcArray, bigArray, baseOffset, bigOffset):
    "Generates rough bathymetric values based on proximity to terrain.  Increase slope to decrease dropoff."
    # NB: slope not currently implemented
    # what is water?
    setWater = set([11, 12])
    # FIXME: nodata always considered water
    setWater.add(args.nodata)
    # build an lc invdisttree *without* setWater values
    bathyMaxRows, bathyMaxCols = lcArray.shape
    bigMaxRows, bigMaxCols = bigArray.shape
    xDiff = baseOffset[1]-bigOffset[1]
    zDiff = baseOffset[0]-bigOffset[0]
    bathyArray = zeros((bathyMaxRows, bathyMaxCols),dtype=uint8)
    bigDry = [[x,z] for x,z in product(xrange(bigMaxRows), xrange(bigMaxCols)) if bigArray[x,z] not in setWater]
    # if there's no land at all... 
    if (len(bigDry) == 0):
        bathyArray += args.maxdepth
        return bathyArray
    bigXValues = [x for x,z in bigDry]
    bigZValues = [z for x,z in bigDry]
    bigXIDT = invdisttree.Invdisttree(bigDry, bigXValues)
    bigZIDT = invdisttree.Invdisttree(bigDry, bigZValues)
    bigFull = [[x,z] for x,z in product(xrange(bigMaxRows), xrange(bigMaxCols))]
    bigXNear = bigXIDT(bigFull, nnear=1, eps=0.1, majority=False)
    bigXNear.resize(bigArray.shape)
    bigZNear = bigZIDT(bigFull, nnear=1, eps=0.1, majority=False)
    bigZNear.resize(bigArray.shape)
    bigDepth = zeros((bigMaxRows, bigMaxCols), dtype=uint8)
    for x, z in product(xrange(xDiff,bathyMaxRows+xDiff), xrange(zDiff,bathyMaxCols+zDiff)):
        if lcArray[x-xDiff, z-zDiff] in setWater:
            bigX = bigXNear[x, z]
            bigZ = bigZNear[x, z]
            bathyArray[x-xDiff, z-zDiff] = min(args.maxdepth,hypot((bigX-x), (bigZ-z)))
    return bathyArray

<<<<<<< HEAD
def checkMaxDepth(args):
    "Checks to see if the given max depth is valid for the given region."
    if (isinstance(args.maxdepth, list)):
        oldmaxdepth = args.maxdepth[0]
    else:
        oldmaxdepth = int(args.maxdepth)
    (rows, cols) = getDatasetDims(args.region)
    # okay, 1 is a minimum and sealevel-1 is a maximum
    maxdepth = max(min(oldmaxdepth, sealevel-1), 1)
    if (maxdepth != oldmaxdepth):
        bathylogger.warning("Maximum depth of %d for region %s is invalid -- changed to %d" % (oldmaxdepth, args.region, maxdepth))
    args.maxdepth = maxdepth
=======
def checkMaxDepth(string):
    "Checks to see if the given max depth is valid."
    # okay, 1 is a minimum and sealevel-1 is a maximum
    maxdepth = max(min(string, sealevel-1), 1)
    if (maxdepth != string):
        bathylogger.warning("Maximum depth of %d is invalid -- changed to %d" % (string, maxdepth))
>>>>>>> 13f50d27
    return maxdepth

def checkSlope(args):
    "Checks to see if the given slope is valid for the given region."
    if (isinstance(args.slope, list)):
        oldslope = args.slope[0]
    else:
        oldslope = int(args.slope)
    # FIXME: need better answers here, right now guessing
    extreme = 4
    slope = max(min(oldslope, extreme), 1/extreme)
    if (slope != oldslope):
        bathylogger.warning("Slope of %d for region %s is invalid -- changed to %d" % (oldslope, args.region, slope))
    args.slope = slope
    return slope
<|MERGE_RESOLUTION|>--- conflicted
+++ resolved
@@ -6,11 +6,7 @@
 from dataset import getDatasetDims
 from math import hypot
 import invdisttree
-<<<<<<< HEAD
-from mcmap import sealevel
-=======
 from mcarray import sealevel
->>>>>>> 13f50d27
 import logging
 logging.basicConfig(level=logging.WARNING)
 bathylogger = logging.getLogger('bathy')
@@ -50,27 +46,12 @@
             bathyArray[x-xDiff, z-zDiff] = min(args.maxdepth,hypot((bigX-x), (bigZ-z)))
     return bathyArray
 
-<<<<<<< HEAD
-def checkMaxDepth(args):
-    "Checks to see if the given max depth is valid for the given region."
-    if (isinstance(args.maxdepth, list)):
-        oldmaxdepth = args.maxdepth[0]
-    else:
-        oldmaxdepth = int(args.maxdepth)
-    (rows, cols) = getDatasetDims(args.region)
-    # okay, 1 is a minimum and sealevel-1 is a maximum
-    maxdepth = max(min(oldmaxdepth, sealevel-1), 1)
-    if (maxdepth != oldmaxdepth):
-        bathylogger.warning("Maximum depth of %d for region %s is invalid -- changed to %d" % (oldmaxdepth, args.region, maxdepth))
-    args.maxdepth = maxdepth
-=======
 def checkMaxDepth(string):
     "Checks to see if the given max depth is valid."
     # okay, 1 is a minimum and sealevel-1 is a maximum
     maxdepth = max(min(string, sealevel-1), 1)
     if (maxdepth != string):
         bathylogger.warning("Maximum depth of %d is invalid -- changed to %d" % (string, maxdepth))
->>>>>>> 13f50d27
     return maxdepth
 
 def checkSlope(args):
