# minecraft map module
import os
import numpy
from pymclevel import mclevel
from pymclevel.materials import alphaMaterials
from pymclevel.box import BoundingBox
from time import clock
from multiprocessing import Pool
from multinumpy import SharedMemArray
from numpy import zeros, uint8
from itertools import product
from random import randint
import logging
logging.basicConfig(level=logging.WARNING)
mcmaplogger = logging.getLogger('mcmap')

# level constants
chunkWidthPow = 4
chunkWidth = pow(2,chunkWidthPow)
chunkHeight = 128
# constants
# headroom is the room between the tallest peak and the ceiling
headroom = 10

# variables
minX = 0
minZ = 0
maxX = 0
maxZ = 0
processes = 0
sealevel = 32 # this is now changed in BuildWorld.py
# this needs to be recalculated in initWorld
maxelev = chunkHeight-headroom-sealevel

makeWorldNow = False

<<<<<<< HEAD
=======
def myinitWorld(string):
    "Open this world."
    global world
    # it's a simpler universe now
    worlddir = os.path.join("Worlds", string)
    if not os.path.exists(worlddir):
        os.mkdir(worlddir)
    if not os.path.isdir(worlddir):
        raise IOError, "%s already exists" % worlddir
    world = mclevel.MCInfdevOldLevel(worlddir, create=True)

>>>>>>> 13f50d27
# check function
def checkSealevel(args):
    "Checks to see if the given sealevel is valid."
    if (isinstance(args.sealevel, list)):
        oldsealevel = args.sealevel[0]
    else:
        oldsealevel = int(args.sealevel)
    # sea level can be between 2 and 100 (arbitrary, but so what)
    sealevel = max(2, oldsealevel)
    sealevel = min(sealevel, 100)
    if (sealevel != oldsealevel):
        mcmaplogger.warning("Sealevel of %d for region %s is invalid -- changed to %d" % (oldsealevel, args.region, sealevel))
    args.sealevel = sealevel
    return sealevel

# helper functions for pymclevel
def materialNamed(string):
    "Returns block ID for block with name given in string."
    return [v.ID for v in alphaMaterials.allBlocks if v.name==string][0]

def names(blockID):
    "Returns block name for given block ID."
    return alphaMaterials.names[blockID][0]

def initWorld(string, wminX, wminZ, wmaxX, wmaxZ, wsealevel, wprocesses):
    "Open this world."
    global world, minX, minZ, maxX, maxZ, sealevel, processes, maxelev
    # set defaults
    minX = wminX
    minZ = wminZ
    maxX = wmaxX
    maxZ = wmaxZ
    sealevel = wsealevel
    processes = wprocesses
    # recalculate this based on new sealevel
    maxelev = chunkHeight-headroom-sealevel
    # it's a simpler universe now
    worlddir = os.path.join("Worlds", string)
    if not os.path.exists(worlddir):
        os.mkdir(worlddir)
    if not os.path.isdir(worlddir):
        raise IOError, "%s already exists" % worlddir
    world = mclevel.MCInfdevOldLevel(worlddir, create=True)
    minXchunk = (minX >> chunkWidthPow)
    minZchunk = (minZ >> chunkWidthPow)
    maxXchunk = (maxX >> chunkWidthPow)
    maxZchunk = (maxZ >> chunkWidthPow)
    chunkX = xrange(minXchunk, maxXchunk+1)
    chunkZ = xrange(minZchunk, maxZchunk+1)
    for x, z in product(chunkX, chunkZ):
        arrayKey = '%d,%d' % (x, z)
        if (makeWorldNow):
            try:
                world.getChunk(z, x)
            except mclevel.ChunkNotPresent:
                world.createChunk(z, x)
            world.compressChunk(z, x)
        arrayBlocks[arrayKey] = SharedMemArray(zeros((chunkWidth,chunkWidth,chunkHeight),dtype=uint8))
        arrayData[arrayKey] = SharedMemArray(zeros((chunkWidth,chunkWidth,chunkHeight),dtype=uint8))

# each column consists of [x, z, elevval, ...]
# where ... is a block followed by zero or more number-block pairs
# examples:
# [x, y, elevval]
#  - From sealevel+elevval to 1 with Stone, then Bedrock at 0
# [x, y, elevval, 2, 'Water']
#  - From sealevel+elevval down two levels of Water, then Stone as above
# [x, y, elevval, 1, 'Dirt', 1, 'Water']
#  - From sealevel+elevval down one level each of Water and Dirt, then as above
# We add the final values here so the hard floor is 'Bedrock'.
def layers(columns):
    blocks = []
    for column in columns:
        x = column.pop(0)
        z = column.pop(0)
        elevval = column.pop(0)
        top = sealevel+elevval
        overstone = sum([column[elem] for elem in xrange(len(column)) if elem % 2 == 0])
        column.insert(0, 'Bedrock')
        column.insert(1, top-overstone-1)
        column.insert(2, 'Stone')
        while (len(column) > 0 or top > 0):
            # better be a block
            block = column.pop()
            if (len(column) > 0):
                layer = column.pop()
            else:
                layer = top
            # now do something
            if (layer > 0):
                [blocks.append((x, y, z, block)) for y in xrange(top-layer,top)]
                top -= layer
    setBlocksAt(blocks)
        
# fillBlocks(right, length, bottom, height, back, width, blockTypes.Air);
def fillBlocks(ix, dx, iy, dy, iz, dz, block, data=None):
    rx = xrange(int(ix), int(ix+dx))
    ry = xrange(int(iy), int(iy+dy))
    rz = xrange(int(iz), int(iz+dz))

    blockList = []
    dataList = []

    [blockList.append((x, y, z, block)) for x,y,z in product(rx, ry, rz)]
    setBlocksAt(blockList)

    if (data != None):
        [dataList.append((x, y, z, data)) for x,y,z in product(rx, ry, rz)]
        setBlocksDataAt(dataList)

# my own setblockat
def setBlockAt(x, y, z, string):
    global arrayBlocks
    arrayKey = '%d,%d' % (x >> chunkWidthPow, z >> chunkWidthPow)
    myBlocks = arrayBlocks[arrayKey].asarray()
    try:
        materialNamed(string)
    except IndexError:
        mcmaplogger.error("block not found: %s" % string)
    else:
        myBlocks[x & chunkWidth-1, z & chunkWidth-1, y] = materialNamed(string)

# more aggregates
def setBlocksAt(blocks):
    global arrayBlocks
    for block in blocks:
        (x, y, z, string) = block
        arrayKey = '%d,%d' % (x >> chunkWidthPow, z >> chunkWidthPow)
        myBlocks = arrayBlocks[arrayKey].asarray()
	try:
	    materialNamed(string)
	except IndexError:
	    mcmaplogger.error("block not found: %s" % string)
	else:
            myBlocks[x & chunkWidth-1, z & chunkWidth-1, y] = materialNamed(string)

# my own setblockdataat
def setBlockDataAt(x, y, z, data):
    global arrayData
    arrayKey = '%d,%d' % (x >> chunkWidthPow, z >> chunkWidthPow)
    myData = arrayData[arrayKey].asarray()
    myData[x & chunkWidth-1, z & chunkWidth-1, y] = data

# my own setblocksdataat
def setBlocksDataAt(blocks):
    global arrayData
    for block in blocks:
        (x, y, z, data) = block
        arrayKey = '%d,%d' % (x >> chunkWidthPow, z >> chunkWidthPow)
        myData = arrayData[arrayKey].asarray()
        myData[x & chunkWidth-1, z & chunkWidth-1, y] = data

def getBlockAt(x, y, z):
    "Returns the block ID of the block at this point."
    arrayKey = '%d,%d' % (x >> chunkWidthPow, z >> chunkWidthPow)
    myBlocks = arrayBlocks[arrayKey].asarray()
    myBlock = myBlocks[x & chunkWidth-1, z & chunkWidth-1, y]
    try:
        names(myBlock)
    except IndexError:
        mcmaplogger.error("name not found: %s" % myBlock)
    else:
        return names(myBlock)
    
def getBlockDataAt(x, y, z):
    "Returns the data value of the block at this point."
    arrayKey = '%d,%d' % (x >> chunkWidthPow, z >> chunkWidthPow)
    myData = arrayData[arrayKey].asarray()
    return myData[x & chunkWidth-1, z & chunkWidth-1, y]

def getBlocksAt(blocks):
    "Returns the block names of the blocks in the list."
    retval = []
    for block in blocks:
        (x, y, z) = block
        arrayKey = '%d,%d' % (x >> chunkWidthPow, z >> chunkWidthPow)
        myBlocks = arrayBlocks[arrayKey].asarray()
        myBlock = myBlocks[x & chunkWidth-1, z & chunkWidth-1, y]
        try:
            names(myBlock)
        except IndexError:
            mcmaplogger.error("name not found: %s" % myBlock)
        else:
            retval.append(names(myBlock))
    return retval

def populateChunk(key,maxcz):
    mcmaplogger.debug("key is %s" % (key))
    global world
    start = clock()
    ctuple = key.split(',')
    ocx = int(ctuple[0])
    ocz = int(ctuple[1])
    cz = maxcz-ocx
    cx = ocz
    try:
        world.getChunk(cx, cz)
    except mclevel.ChunkNotPresent:
        world.createChunk(cx, cz)
    chunk = world.getChunk(cx, cz)
    #world.compressChunk(cx, cz)
    myBlocks = arrayBlocks[key].asarray()
    myData = arrayData[key].asarray()
    for x, z in product(xrange(chunkWidth), xrange(chunkWidth)):
        chunk.Blocks[x,z] = myBlocks[chunkWidth-1-z,x]
    arrayBlocks[key] = None
    myBlocks = None
    if key in arrayData:
        for x, z in product(xrange(chunkWidth), xrange(chunkWidth)):
            chunk.Data[x,z] = myData[chunkWidth-1-z,x]
    arrayData[key] = None
    myData = None
    chunk.chunkChanged(False)
    return (clock()-start)

def populateChunkstar(args):
    return populateChunk(*args)

def populateWorld():
    maxcx = (maxX-minX) >> chunkWidthPow
    # FIXME: still no multiprocessing support but less important
    if (processes == 1 or True):
        times = [populateChunk(key,maxcx) for key in arrayBlocks.keys()]
    else:
        pool = Pool(processes)
        tasks = [(key,maxcx) for key in arrayBlocks.keys()]
        results = pool.imap_unordered(populateChunkstar, tasks)
        times = [x for x in results]
    count = len(times)
    mcmaplogger.info('%d chunks written (average time %.2f seconds)' % (count, sum(times)/count))

def mysaveWorld():
    global world
    sizeOnDisk = 0
    # stolen from pymclevel/mce.py
    numchunks = 0
    for i, cPos in enumerate(world.allChunks, 1):
        ch = world.getChunk(*cPos);
        numchunks += 1
        sizeOnDisk += ch.compressedSize();
    print '%d chunks enumerated' % numchunks
    world.SizeOnDisk = sizeOnDisk
    world.saveInPlace()

# variables
arrayBlocks = {}
arrayData = {}
<|MERGE_RESOLUTION|>--- conflicted
+++ resolved
@@ -34,8 +34,6 @@
 
 makeWorldNow = False
 
-<<<<<<< HEAD
-=======
 def myinitWorld(string):
     "Open this world."
     global world
@@ -47,7 +45,6 @@
         raise IOError, "%s already exists" % worlddir
     world = mclevel.MCInfdevOldLevel(worlddir, create=True)
 
->>>>>>> 13f50d27
 # check function
 def checkSealevel(args):
     "Checks to see if the given sealevel is valid."
