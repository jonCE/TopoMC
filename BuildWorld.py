--- conflicted
+++ resolved
@@ -5,44 +5,10 @@
 import argparse
 from multiprocessing import cpu_count
 #
-<<<<<<< HEAD
-import dataset
-import image
-import terrain
-import tree
-import mcmap
-import building
-import ore
-
-# everything an explorer needs, for now
-def equipPlayer(world):
-    # eventually give out full iron toolset and a handful of torches
-    inventory = world.root_tag['Data']['Player']['Inventory']
-    # Test object: compass
-    mycompass = TAG_Compound()
-    mycompass["Id"] = TAG_Short(345)
-    mycompass["Damage"] = TAG_Short(0)
-    mycompass["Count"] = TAG_Byte(1)
-    mycompass["Slot"] = TAG_Byte(35)
-    inventory.append(mycompass)
-    
-    # create a TAG_Compound object with the following values:
-    # Id: <item or block id>
-    # Damage: 0
-    # Count: -1 seems to be infinite
-    # Slot: where does it go
-
-    #inventory.append(Itemstack(278, slot=8))
-    #inventory.append(Itemstack(50, slot=0, count=-1)) # Torches
-    #inventory.append(Itemstack(1, slot=1, count=-1))  # Stone
-    #inventory.append(Itemstack(3, slot=2, count=-1))  # Dirt
-    #inventory.append(Itemstack(345, slot=35, count=1))  # Compass
-=======
 import mcarray
 import mcworld
 import dataset
 import os
->>>>>>> 13f50d27
 
 def checkProcesses(args):
     "Checks to see if the given process count is valid."
@@ -55,78 +21,26 @@
 
 def main(argv):
     default_processes = cpu_count()
-<<<<<<< HEAD
-    default_sealevel = 32
-
-=======
->>>>>>> 13f50d27
     parser = argparse.ArgumentParser(description='Generate Minecraft worlds from images based on USGS datasets.')
     parser.add_argument('--region', nargs='?', type=dataset.checkDataset, help='a region to be processed (leave blank for list of regions)')
     parser.add_argument('--processes', nargs=1, default=default_processes, type=int, help="number of processes to spawn (default %d)" % default_processes)
-<<<<<<< HEAD
-    parser.add_argument('--sealevel', nargs=1, default=default_sealevel, type=int, help="number of sealevel to spawn (default %d)" % default_sealevel)
-    parser.add_argument('--disable-stats', action='store_false', dest='doStats', default=True, help="disables statistics display when not necessary")
-    parser.add_argument('--disable-ore', action='store_false', dest='doOre', default=True, help="disables ore generation when not necessary")
-=======
->>>>>>> 13f50d27
 
     # this is global
     args = parser.parse_args()
     processes = checkProcesses(args)
-<<<<<<< HEAD
-    sealevel = mcmap.checkSealevel(args)
-    
-=======
 
->>>>>>> 13f50d27
     # what are we doing?
     print 'Creating world from region %s' % args.region
 
     # create shared memory for each expected chunk
-<<<<<<< HEAD
-    minX = 0
-    minZ = 0
-    maxX, maxZ = image.imageDims[args.region]
-    mcmap.initWorld(args.region, minX, minZ, maxX, maxZ, sealevel, processes)
-
-    # iterate over images
-    peaks = image.processImages(args.region)
-        
-    # per-tile peaks here
-    # ... consider doing something nice on all the peaks?
-    peak = sorted(peaks, key=lambda point: point[2], reverse=True)[0]
-
-    # where's that ore?
-    if (args.doOre):
-        ore.placeOre()
-
-    # place the safehouse at the peak (adjust it)
-    building.building(peak[0], peak[1], peak[2]-1, 7, 9, 8, 1)
-
-    # write array to level
-    mcmap.populateWorld()
-
-    # maximum elevation
-    print 'Maximum elevation: %d (at %d, %d)' % (peak[2], peak[0], peak[1])
-=======
     mcworld.myinitWorld(args.region)
->>>>>>> 13f50d27
 
     # load arrays
     arraydir = os.path.join("Arrays", args.region)
     mcarray.loadArrays(mcworld.world, arraydir, processes)
 
-<<<<<<< HEAD
-    print 'Processing done -- took %.2f seconds.' % (clock()-maintime)
-    if (args.doStats):
-        terrain.printStatistics()
-        tree.printStatistics()
-        if (args.doOre):
-            ore.printStatistics()
-=======
     # save world
     mcworld.mysaveWorld()
->>>>>>> 13f50d27
 
 if __name__ == '__main__':
     sys.exit(main(sys.argv))