# tile module
import Image
from time import time
from dataset import *
from coords import *
from invdisttree import *
from bathy import getBathymetry
from crust import getCrust
from dataset import getDatasetDims
from multiprocessing import Pool

def getIDT(ds, offset, size, vScale=1, nodata=None):
    "Convert a portion of a given dataset (identified by corners) to an inverse distance tree."
    # retrieve data from dataset
    Band = ds.GetRasterBand(1)
    Data = Band.ReadAsArray(offset[0], offset[1], size[0], size[1])

    # set nodata if it exists
    if (nodata != None):
        fromnodata = Band.GetNoDataValue()
        Data[Data == fromnodata] = nodata
    Band = None

    # build initial arrays
    LatLong = getLatLongArray(ds, (offset), (size), 1)
    Value = Data.flatten()

    # scale elevation vertically
    Value = Value / vScale

    # build tree
    IDT = Invdisttree(LatLong, Value)

    return IDT

def getOffsetSize(ds, corners, mult=1):
    "Convert corners to offset and size."
    (ul, lr) = corners
    ox, oy = getCoords(ds, ul[0], ul[1])
    offset_x = max(ox, 0)
    offset_y = max(oy, 0)
    fcx, fcy = getCoords(ds, lr[0], lr[1])
    farcorner_x = min(fcx, ds.RasterXSize)
    farcorner_y = min(fcy, ds.RasterYSize)
    offset = (int(offset_x*mult), int(offset_y*mult))
    size = (int(farcorner_x*mult-offset_x*mult), int(farcorner_y*mult-offset_y*mult))
    #print "offset is %d, %d, size is %d, %d" % (offset[0], offset[1], size[0], size[1])
    return offset, size

def getImageArray(ds, idtCorners, baseArray, vScale=1, nodata=None, majority=False):
    "Given the relevant information, builds the image array."
    Offset, Size = getOffsetSize(ds, idtCorners)
    IDT = getIDT(ds, Offset, Size, vScale, nodata)
    ImageArray = IDT(baseArray, nnear=11, eps=0.1, majority=majority)

    return ImageArray

def getTileOffsetSize(rowIndex, colIndex, tileShape, maxRows, maxCols, idtPad=0):
    "run this with idtPad=0 to generate image."
    imageRows = tileShape[0]
    imageCols = tileShape[1]
    imageLeft = max(rowIndex*imageRows-idtPad, 0)
    imageRight = min(imageLeft+imageRows+2*idtPad, maxRows)
    imageUpper = max(colIndex*imageCols-idtPad, 0)
    imageLower = min(imageUpper+imageCols+2*idtPad, maxCols)
    imageOffset = (imageLeft, imageUpper)
    imageSize = (imageRight-imageLeft, imageLower-imageUpper)
    return imageOffset, imageSize

def processTile(args, imagedir, tileRowIndex, tileColIndex):
    "Actually process a tile."
    tileShape = args.tile
    mult = args.mult
<<<<<<< HEAD
    vscale = args.vscale
    maxdepth = args.maxdepth
    slope = args.slope
    nodata = args.nodata
=======
>>>>>>> e44eb69b
    curtime = time()
    (lcds, elevds) = getDataset(args.region)
    (rows, cols) = getDatasetDims(args.region)
    maxRows = int(rows*mult)
    maxCols = int(cols*mult)
    baseOffset, baseSize = getTileOffsetSize(tileRowIndex, tileColIndex, tileShape, maxRows, maxCols)
    idtOffset, idtSize = getTileOffsetSize(tileRowIndex, tileColIndex, tileShape, maxRows, maxCols, idtPad=tileShape[0]+tileShape[1])
    print "Generating tile (%d, %d) with dimensions (%d, %d)..." % (tileRowIndex, tileColIndex, baseSize[0], baseSize[1])

    baseShape = (baseSize[1], baseSize[0])
    baseArray = getLatLongArray(lcds, baseOffset, baseSize, mult)
    #idtShape = (idtSize[1], idtSize[0])
    #idtArray = getLatLongArray(lcds, idtOffset, idtSize, mult)

    # these points are scaled coordinates
    idtUL = getLatLong(lcds, int(idtOffset[0]/mult), int(idtOffset[1]/mult))
    idtLR = getLatLong(lcds, int((idtOffset[0]+idtSize[0])/mult), int((idtOffset[1]+idtSize[1])/mult))

    # nodata for landcover is equal to 11
    lcImageArray = getImageArray(lcds, (idtUL, idtLR), baseArray, nodata=11, majority=True)
    lcImageArray.resize(baseShape)

    elevImageArray = getImageArray(elevds, (idtUL, idtLR), baseArray, args.vscale)
    elevImageArray.resize(baseShape)

    # TODO: go through the arrays for some special transmogrification
    # first idea: bathymetry
    depthOffset, depthSize = getTileOffsetSize(tileRowIndex, tileColIndex, tileShape, maxRows, maxCols, idtPad=args.maxdepth)
    depthShape = (depthSize[1], depthSize[0])
    depthArray = getLatLongArray(lcds, depthOffset, depthSize, mult)
    depthUL = getLatLong(lcds, int(depthOffset[0]/mult), int(depthOffset[1]/mult))
    depthLR = getLatLong(lcds, int((depthOffset[0]+depthSize[0])/mult), int((depthOffset[1]+depthSize[1])/mult))
    bigImageArray = getImageArray(lcds, (depthUL, depthLR), depthArray, majority=True)
    bigImageArray.resize(depthShape)
<<<<<<< HEAD
    bathyImageArray = getBathymetry(lcImageArray, bigImageArray, baseOffset, depthOffset, maxdepth, slope, nodata)
=======
    bathyImageArray = getBathymetry(args, lcImageArray, bigImageArray, baseOffset, depthOffset)
>>>>>>> e44eb69b

    # second idea: crust
    crustImageArray = getCrust(bathyImageArray, baseArray)
    crustImageArray.resize(baseShape)
    
    # save images
    lcImage = Image.fromarray(lcImageArray)
    lcImage.save(os.path.join(imagedir, 'lc-%d-%d.gif' % (baseOffset[0], baseOffset[1])))
    lcImage = None
    elevImage = Image.fromarray(elevImageArray)
    elevImage.save(os.path.join(imagedir, 'elev-%d-%d.gif' % (baseOffset[0], baseOffset[1])))
    elevImage = None
    bathyImage = Image.fromarray(bathyImageArray)
    bathyImage.save(os.path.join(imagedir, 'bathy-%d-%d.gif' % (baseOffset[0], baseOffset[1])))
    bathyImage = None
    crustImage = Image.fromarray(crustImageArray)
    crustImage.save(os.path.join(imagedir, 'crust-%d-%d.gif' % (baseOffset[0], baseOffset[1])))
    crustImage = None

    print '... done with (%d, %d) in %f seconds!' % (tileRowIndex, tileColIndex, (time()-curtime))

def processTilestar(args):
    return processTile(*args)

def processTiles(args, imagedir, minTileRows, maxTileRows, minTileCols, maxTileCols):
    "Process tiles."
    if (args.processes == 1):
        [processTile(args, imagedir, tileRowIndex, tileColIndex) for tileRowIndex in xrange(minTileRows, maxTileRows) for tileColIndex in xrange(minTileCols, maxTileCols)]
    else:
        pool = Pool(args.processes)
        tasks = [(args, imagedir, tileRowIndex, tileColIndex) for tileRowIndex in xrange(minTileRows, maxTileRows) for tileColIndex in xrange(minTileCols, maxTileCols)]
        results = pool.imap_unordered(processTilestar, tasks)
        bleah = [x for x in results]
        pool = None

def checkTile(args, mult):
    "Checks to see if a tile dimension is too big for a region."
    oldtilex, oldtiley = args.tile
    rows, cols = getDatasetDims(args.region)
    maxRows = int(rows * mult)
    maxCols = int(cols * mult)
    tilex = min(oldtilex, maxRows)
    tiley = min(oldtiley, maxCols)
    if (tilex != oldtilex or tiley != oldtiley):
        print "Warning: tile size of %d, %d for region %s is too large -- changed to %d, %d" % (oldtilex, oldtiley, args.region, tilex, tiley)
    args.tile = (tilex, tiley)
    return (tilex, tiley)

def checkStartEnd(args, mult, tile):
    "Checks to see if start and end values are valid for a region."
    (rows, cols) = getDatasetDims(args.region)
    (minTileRows, minTileCols) = args.start
    (maxTileRows, maxTileCols) = args.end
    (tileRows, tileCols) = tile

    numRowTiles = int((rows*mult+tileRows-1)/tileRows)
    numColTiles = int((cols*mult+tileCols-1)/tileCols)
    # maxTileRows and maxTileCols default to 0 meaning do everything
    if (maxTileRows == 0 or maxTileRows > numRowTiles):
        if (maxTileRows > numRowTiles):
            print "Warning: maxTileRows greater than numRowTiles, setting to %d" % numRowTiles
        maxTileRows = numRowTiles
    if (minTileRows > maxTileRows):
        print "Warning: minTileRows less than maxTileRows, setting to %d" % maxTileRows
        minTileRows = maxTileRows
    if (maxTileCols == 0 or maxTileCols > numColTiles):
        if (maxTileCols > numColTiles):
            print "Warning: maxTileCols greater than numColTiles, setting to %d" % numColTiles
        maxTileCols = numColTiles
    if (minTileCols > maxTileCols):
        print "Warning: minTileCols less than maxTileCols, setting to %d" % maxTileCols
        minTileCols = maxTileCols
    return (minTileRows, minTileCols, maxTileRows, maxTileCols)
<|MERGE_RESOLUTION|>--- conflicted
+++ resolved
@@ -71,13 +71,6 @@
     "Actually process a tile."
     tileShape = args.tile
     mult = args.mult
-<<<<<<< HEAD
-    vscale = args.vscale
-    maxdepth = args.maxdepth
-    slope = args.slope
-    nodata = args.nodata
-=======
->>>>>>> e44eb69b
     curtime = time()
     (lcds, elevds) = getDataset(args.region)
     (rows, cols) = getDatasetDims(args.region)
@@ -112,11 +105,7 @@
     depthLR = getLatLong(lcds, int((depthOffset[0]+depthSize[0])/mult), int((depthOffset[1]+depthSize[1])/mult))
     bigImageArray = getImageArray(lcds, (depthUL, depthLR), depthArray, majority=True)
     bigImageArray.resize(depthShape)
-<<<<<<< HEAD
-    bathyImageArray = getBathymetry(lcImageArray, bigImageArray, baseOffset, depthOffset, maxdepth, slope, nodata)
-=======
     bathyImageArray = getBathymetry(args, lcImageArray, bigImageArray, baseOffset, depthOffset)
->>>>>>> e44eb69b
 
     # second idea: crust
     crustImageArray = getCrust(bathyImageArray, baseArray)
